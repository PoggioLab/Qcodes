--- conflicted
+++ resolved
@@ -101,16 +101,8 @@
             raise e
 
     def ask(self, cmd):
-<<<<<<< HEAD
-        return self.visa_handle.ask(cmd)
-
-    def get_idn_dict(self, IDN):
-        vendor, model, serial, firmware = map(str.strip, IDN.split(','))
-        return {'vendor': vendor, 'model': model, 'serial': serial, 'firmware': firmware}
-=======
         try:
             return self.visa_handle.ask(cmd)
         except Exception as e:
             e.args = e.args + ('asking ' + repr(cmd) + ' to ' + repr(self),)
-            raise e
->>>>>>> 294b13d0
+            raise e