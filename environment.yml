name: qcodes
channels:
 - defaults
 - conda-forge
dependencies:
 - h5py
 - matplotlib=2.2.3
<<<<<<< HEAD
 - pyqtgraph
=======
 - pyqtgraph 
>>>>>>> 160093f4
 - python=3.6
 - jsonschema
 - pyvisa=1.8.0
 - QtPy
 - sip
 - pyqt=5.6.0
 - numpy=1.13.3
 - jupyter=1.0.0
 - hypothesis
 - pytest
 - pytest-runner
 - spyder
 - pyzmq
 - wrapt<|MERGE_RESOLUTION|>--- conflicted
+++ resolved
@@ -5,11 +5,7 @@
 dependencies:
  - h5py
  - matplotlib=2.2.3
-<<<<<<< HEAD
- - pyqtgraph
-=======
  - pyqtgraph 
->>>>>>> 160093f4
  - python=3.6
  - jsonschema
  - pyvisa=1.8.0
